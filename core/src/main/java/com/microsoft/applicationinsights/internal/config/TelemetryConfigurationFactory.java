--- conflicted
+++ resolved
@@ -23,17 +23,9 @@
 
 import java.io.File;
 import java.lang.reflect.Constructor;
-<<<<<<< HEAD
-import java.lang.reflect.Field;
-import java.util.*;
-=======
 import java.net.URISyntaxException;
 import java.net.URL;
-import java.util.ArrayList;
-import java.util.Collection;
-import java.util.Map;
-import java.util.List;
->>>>>>> 06fca9ec
+import java.util.*;
 
 import com.microsoft.applicationinsights.TelemetryConfiguration;
 import com.microsoft.applicationinsights.extensibility.ContextInitializer;
@@ -44,13 +36,13 @@
 import com.microsoft.applicationinsights.extensibility.initializer.DeviceInfoContextInitializer;
 import com.microsoft.applicationinsights.extensibility.initializer.SdkVersionContextInitializer;
 import com.microsoft.applicationinsights.internal.annotation.AnnotationPackageScanner;
-<<<<<<< HEAD
-=======
 import com.microsoft.applicationinsights.internal.annotation.PerformanceModule;
->>>>>>> 06fca9ec
+import com.microsoft.applicationinsights.internal.jmx.JmxAttributeData;
 import com.microsoft.applicationinsights.internal.logger.InternalLogger;
 
 import com.google.common.base.Strings;
+import com.microsoft.applicationinsights.internal.perfcounter.JmxMetricPerformanceCounter;
+import com.microsoft.applicationinsights.internal.perfcounter.PerformanceCounterContainer;
 
 /**
  * Initializer class for configuration instances.
@@ -62,30 +54,10 @@
     private final static String CONFIG_FILE_NAME = "ApplicationInsights.xml";
     private final static String DEFAULT_PERFORMANCE_MODULES_PACKAGE = "com.microsoft.applicationinsights";
 
-<<<<<<< HEAD
-    private final static String CONTEXT_INITIALIZERS_SECTION = "ContextInitializers";
-    private final static String TELEMETRY_INITIALIZERS_SECTION = "TelemetryInitializers";
-    private final static String TELEMETRY_MODULES_SECTION = "TelemetryModules";
-    private final static String INITIALIZERS_ADD = "Add";
-    private final static String CLASS_TYPE_AS_ATTRIBUTE = "type";
-    private final static String CHANNEL_SECTION = "Channel";
-    private final static String DISABLE_TELEMETRY_SECTION = "DisableTelemetry";
-    private final static String INSTRUMENTATION_KEY_SECTION = "InstrumentationKey";
-    private final static String LOGGER_SECTION = "SDKLogger";
-    private final static String PERFORMANCE_COUNTERS_SECTION = "PerformanceCounters";
-    private final static String PERFORMANCE_BUILT_IN_COUNTERS = "BuiltIn";
-
-    private final static String PERFORMANCE_MODULE_INTERNAL_FOLDERS = "com.microsoft.applicationinsights";
-
-    private ConfigFileParser parser;
-    private String fileToParse;
-    private String performanceCountersSection = PERFORMANCE_MODULE_INTERNAL_FOLDERS;
-=======
     private String fileToParse;
     private String performanceCountersSection = DEFAULT_PERFORMANCE_MODULES_PACKAGE;
 
     private AppInsightsConfigurationReader builder = new JaxbAppInsightsConfigurationBuilder();
->>>>>>> 06fca9ec
 
     TelemetryConfigurationFactory() {
         fileToParse = CONFIG_FILE_NAME;
@@ -132,16 +104,7 @@
             return;
         }
 
-<<<<<<< HEAD
-    void setPerformanceCountersSection(String value) {
-        performanceCountersSection = value;
-    }
-
-    private void setTrackingDisabledMode(ConfigFileParser parser, TelemetryConfiguration configuration) {
-        configuration.setTrackingIsDisabled(fetchBooleanValue(parser, DISABLE_TELEMETRY_SECTION, false));
-=======
         InternalLogger.INSTANCE.initialize(sdkLogger.getType(), sdkLogger.getData());
->>>>>>> 06fca9ec
     }
 
     /**
@@ -158,24 +121,70 @@
         loadComponents(TelemetryInitializer.class, initializerList, telemetryInitializers.getAdds());
     }
 
-<<<<<<< HEAD
-    private List<TelemetryModule> getPerformanceModules(ConfigFileParser parser) {
+    /**
+     * Sets the configuration data of Context Initializers in configuration class.
+     * @param contextInitializers The configuration data.
+     * @param configuration The configuration class.
+     */
+    private void setContextInitializers(ContextInitializersXmlElement contextInitializers, TelemetryConfiguration configuration) {
+        List<ContextInitializer> initializerList = configuration.getContextInitializers();
+
+        // To keep with prev version. A few will probably be moved to the configuration
+        initializerList.add(new SdkVersionContextInitializer());
+        initializerList.add(new DeviceInfoContextInitializer());
+
+        if (contextInitializers != null) {
+            loadComponents(ContextInitializer.class, initializerList, contextInitializers.getAdds());
+        }
+    }
+
+    /**
+     * Sets the configuration data of Modules Initializers in configuration class.
+     * @param appConfiguration The configuration data.
+     * @param configuration The configuration class.
+     */
+    private void setTelemetryModules(ApplicationInsightsXmlConfiguration appConfiguration, TelemetryConfiguration configuration) {
+        TelemetryModulesXmlElement configurationModules = appConfiguration.getModules();
+        List<TelemetryModule> modules = configuration.getTelemetryModules();
+
+        if (configurationModules != null) {
+            loadComponents(TelemetryModule.class, modules, configurationModules.getAdds());
+        }
+
+        List<TelemetryModule> pcModules = getPerformanceModules(appConfiguration.getPerformance());
+        modules.addAll(pcModules);
+    }
+
+    /**
+     * Setting an instrumentation key
+     * @param instrumentationKey The instrumentation key found in the configuration.
+     * @param configuration The configuration class.
+     * @return True if succeeded.
+     */
+    private boolean setInstrumentationKey(String instrumentationKey, TelemetryConfiguration configuration) {
+        try {
+            configuration.setInstrumentationKey(instrumentationKey);
+
+            return true;
+        } catch (Exception e) {
+            return false;
+        }
+    }
+
+    @SuppressWarnings("unchecked")
+    private List<TelemetryModule> getPerformanceModules(PerformanceCountersXmlElement performanceConfigurationData) {
         ArrayList<TelemetryModule> modules = new ArrayList<TelemetryModule>();
 
-        ConfigFileParser.StructuredDataResult pcData = parser.getStructuredData(PERFORMANCE_COUNTERS_SECTION, null);
-        if (!pcData.found) {
+        if (performanceConfigurationData == null) {
             return modules;
         }
 
-        if (!pcData.items.containsKey(PERFORMANCE_BUILT_IN_COUNTERS)) {
-            pcData.items.put(PERFORMANCE_BUILT_IN_COUNTERS, "");
-        }
-
-        final List<String> performanceModuleNames = new AnnotationPackageScanner().scanForClassAnnotations(new Class[]{PerformanceModule.class}, performanceCountersSection);
+        final List<String> performanceModuleNames =
+                new AnnotationPackageScanner().scanForClassAnnotations(new Class[]{PerformanceModule.class}, performanceCountersSection);
         for (String performanceModuleName : performanceModuleNames) {
             TelemetryModule module = createInstance(performanceModuleName, TelemetryModule.class);
             PerformanceModule pmAnnotation = module.getClass().getAnnotation(PerformanceModule.class);
-            if (!pcData.items.containsKey(pmAnnotation.value())) {
+            if (!performanceConfigurationData.isUseBuiltIn() && "BuiltIn".equals(pmAnnotation.value())) {
                 continue;
             }
             if (module != null) {
@@ -183,79 +192,45 @@
             } else {
                 InternalLogger.INSTANCE.error("Failed to create performance module: '%s'", performanceModuleName);
             }
-=======
-    /**
-     * Sets the configuration data of Context Initializers in configuration class.
-     * @param contextInitializers The configuration data.
-     * @param configuration The configuration class.
-     */
-    private void setContextInitializers(ContextInitializersXmlElement contextInitializers, TelemetryConfiguration configuration) {
-        List<ContextInitializer> initializerList = configuration.getContextInitializers();
-
-        // To keep with prev version. A few will probably be moved to the configuration
-        initializerList.add(new SdkVersionContextInitializer());
-        initializerList.add(new DeviceInfoContextInitializer());
-
-        if (contextInitializers != null) {
-            loadComponents(ContextInitializer.class, initializerList, contextInitializers.getAdds());
->>>>>>> 06fca9ec
-        }
-    }
-
-    /**
-     * Sets the configuration data of Modules Initializers in configuration class.
-     * @param appConfiguration The configuration data.
-     * @param configuration The configuration class.
-     */
-    private void setTelemetryModules(ApplicationInsightsXmlConfiguration appConfiguration, TelemetryConfiguration configuration) {
-        TelemetryModulesXmlElement configurationModules = appConfiguration.getModules();
-        List<TelemetryModule> modules = configuration.getTelemetryModules();
-
-        if (configurationModules != null) {
-            loadComponents(TelemetryModule.class, modules, configurationModules.getAdds());
-        }
-
-        List<TelemetryModule> pcModules = getPerformanceModules(appConfiguration.getPerformance());
-        modules.addAll(pcModules);
-    }
-
-    /**
-     * Setting an instrumentation key
-     * @param instrumentationKey The instrumentation key found in the configuration.
-     * @param configuration The configuration class.
-     * @return True if succeeded.
-     */
-    private boolean setInstrumentationKey(String instrumentationKey, TelemetryConfiguration configuration) {
-        try {
-            configuration.setInstrumentationKey(instrumentationKey);
-
-            return true;
-        } catch (Exception e) {
-            return false;
-        }
-    }
-
-    @SuppressWarnings("unchecked")
-    private List<TelemetryModule> getPerformanceModules(PerformanceCountersXmlElement performanceConfigurationData) {
-        ArrayList<TelemetryModule> modules = new ArrayList<TelemetryModule>();
-
-        if (performanceConfigurationData == null) {
-            return modules;
-        }
-
-        final List<String> performanceModuleNames =
-                new AnnotationPackageScanner().scanForClassAnnotations(new Class[]{PerformanceModule.class}, performanceCountersSection);
-        for (String performanceModuleName : performanceModuleNames) {
-            TelemetryModule module = createInstance(performanceModuleName, TelemetryModule.class);
-//            PerformanceModule pmAnnotation = module.getClass().getAnnotation(PerformanceModule.class);
-            if (module != null) {
-                modules.add(module);
-            } else {
-                InternalLogger.INSTANCE.error("Failed to create performance module: '%s'", performanceModuleName);
-            }
-        }
+        }
+
+        loadCustomJmxPCs(performanceConfigurationData.getJmxXmlElements());
 
         return modules;
+    }
+
+    private void loadCustomJmxPCs(ArrayList<JmxXmlElement> jmxXmlElements) {
+        try {
+            if (jmxXmlElements == null) {
+                return;
+            }
+
+            HashMap<String, Collection<JmxAttributeData>> data = new HashMap<String, Collection<JmxAttributeData>>();
+
+            for (JmxXmlElement jmxElement : jmxXmlElements) {
+                Collection<JmxAttributeData> collection = data.get(jmxElement.getObjectName());
+                if (collection == null) {
+                    collection = new ArrayList<JmxAttributeData>();
+                    data.put(jmxElement.getObjectName(), collection);
+                }
+
+                collection.add(new JmxAttributeData(jmxElement.getDisplayName(), jmxElement.getAttribute(), jmxElement.getType()));
+            }
+
+            for (Map.Entry<String, Collection<JmxAttributeData>> entry : data.entrySet()) {
+                try {
+                    if (PerformanceCounterContainer.INSTANCE.register(new JmxMetricPerformanceCounter(entry.getKey(), entry.getKey(), entry.getValue()))) {
+                        InternalLogger.INSTANCE.trace("Registered JMX performance counter '%s'", entry.getKey());
+                    } else {
+                        InternalLogger.INSTANCE.trace("Failed to register JMX performance counter '%s'", entry.getKey());
+                    }
+                } catch (Exception e) {
+                    InternalLogger.INSTANCE.error("Failed to register JMX performance counter '%s': '%s'", entry.getKey(), e.getMessage());
+                }
+            }
+        } catch (Exception e) {
+            InternalLogger.INSTANCE.error("Failed to register JMX performance counters: '%s'", e.getMessage());
+        }
     }
 
     /**
@@ -289,15 +264,9 @@
 
     private String getConfigurationAsInputStream() {
 
-<<<<<<< HEAD
-        List<TelemetryModule> pcModules = getPerformanceModules(parser);
-        modules.addAll(pcModules);
-    }
-=======
         // Trying to load configuration as a resource.
         ClassLoader classLoader = TelemetryConfigurationFactory.class.getClassLoader();
         URL resource = classLoader.getResource(fileToParse);
->>>>>>> 06fca9ec
 
         // If not found as a resource, trying to load from the executing jar directory
         if (resource == null) {
