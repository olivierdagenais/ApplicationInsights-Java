package com.microsoft.applicationinsights.logging.common;

import java.util.Map;
<<<<<<< HEAD

import com.microsoft.applicationinsights.channel.TelemetryClient;
=======
import com.microsoft.applicationinsights.ITelemetryClient;
import com.microsoft.applicationinsights.TelemetryClient;
>>>>>>> f9e9c345
import com.microsoft.applicationinsights.datacontracts.BaseTelemetry;
import com.microsoft.applicationinsights.datacontracts.ExceptionTelemetry;
import com.microsoft.applicationinsights.datacontracts.TraceTelemetry;
import com.microsoft.applicationinsights.util.DefaultTelemetryClient;
import com.microsoft.applicationinsights.util.LocalStringsUtils;

/**
 * This class encapsulates all the common logic for sending AI telemetry.
 * This class is used by all Appenders, Listeners etc and therefore keeping them without
 * any logic.
 */
public class LogTelemetryClientProxy implements TelemetryClientProxy {

    // region Members

    private boolean isInitialized = false;
    private ITelemetryClient telemetryClient;

    // endregion Members

    // region Constructor

    /**
     * Constructs new telemetry client proxy instance with the given client.
     * @param telemetryClient The telemetry client.
     * @param instrumentationKey The instrumentation key.
     */
    public LogTelemetryClientProxy(ITelemetryClient telemetryClient, String instrumentationKey) {
        try {
            this.telemetryClient = telemetryClient;
            if (!LocalStringsUtils.isNullOrEmpty(instrumentationKey)) {
                this.telemetryClient.getContext().setInstrumentationKey(instrumentationKey);
            }

            this.isInitialized = true;
        } catch (Exception e) {
            // Catching all exceptions so in case of a failure the calling appender won't throw exception.
            // TODO: Assert.Debug/warning on exception?
        }
    }

    /**
     * Constructs new telemetry client proxy instance.
     * @param instrumentationKey The instrumentation key for sending the events.
     */
    public LogTelemetryClientProxy(String instrumentationKey) {
<<<<<<< HEAD

        this.telemetryClient = new DefaultTelemetryClient();
        if (!LocalStringsUtils.isNullOrEmpty(instrumentationKey)) {
            this.telemetryClient.getContext().setInstrumentationKey(instrumentationKey);
        }
=======
        this(new TelemetryClient(), instrumentationKey);
>>>>>>> f9e9c345
    }

    // endregion Constructor

    // region Public methods

    public boolean isInitialized() {
        return this.isInitialized;
    }

    /**
     * Sends the given event to AI.
     *
     * @param event
     */
    public void sendEvent(ApplicationInsightsEvent event) {

        String formattedMessage = event.getMessage();

        BaseTelemetry telemetry = event.isException() ?
                new ExceptionTelemetry(event.getException()) :
                new TraceTelemetry(formattedMessage);

        Map<String, String> customParameters = event.getCustomParameters();
        telemetry.getContext().getProperties().putAll(customParameters);

        telemetryClient.track(telemetry);
    }

    /**
     * Gets the telemetry client.
     *
     * @return Telemetry client
     */
    public ITelemetryClient getTelemetryClient() {
        return this.telemetryClient;
    }

    // endregion Public methods
}<|MERGE_RESOLUTION|>--- conflicted
+++ resolved
@@ -1,13 +1,8 @@
 package com.microsoft.applicationinsights.logging.common;
 
 import java.util.Map;
-<<<<<<< HEAD
 
 import com.microsoft.applicationinsights.channel.TelemetryClient;
-=======
-import com.microsoft.applicationinsights.ITelemetryClient;
-import com.microsoft.applicationinsights.TelemetryClient;
->>>>>>> f9e9c345
 import com.microsoft.applicationinsights.datacontracts.BaseTelemetry;
 import com.microsoft.applicationinsights.datacontracts.ExceptionTelemetry;
 import com.microsoft.applicationinsights.datacontracts.TraceTelemetry;
@@ -24,7 +19,7 @@
     // region Members
 
     private boolean isInitialized = false;
-    private ITelemetryClient telemetryClient;
+    private TelemetryClient telemetryClient;
 
     // endregion Members
 
@@ -35,7 +30,7 @@
      * @param telemetryClient The telemetry client.
      * @param instrumentationKey The instrumentation key.
      */
-    public LogTelemetryClientProxy(ITelemetryClient telemetryClient, String instrumentationKey) {
+    public LogTelemetryClientProxy(TelemetryClient telemetryClient, String instrumentationKey) {
         try {
             this.telemetryClient = telemetryClient;
             if (!LocalStringsUtils.isNullOrEmpty(instrumentationKey)) {
@@ -54,15 +49,7 @@
      * @param instrumentationKey The instrumentation key for sending the events.
      */
     public LogTelemetryClientProxy(String instrumentationKey) {
-<<<<<<< HEAD
-
-        this.telemetryClient = new DefaultTelemetryClient();
-        if (!LocalStringsUtils.isNullOrEmpty(instrumentationKey)) {
-            this.telemetryClient.getContext().setInstrumentationKey(instrumentationKey);
-        }
-=======
-        this(new TelemetryClient(), instrumentationKey);
->>>>>>> f9e9c345
+        this(new DefaultTelemetryClient(), instrumentationKey);
     }
 
     // endregion Constructor
@@ -97,7 +84,7 @@
      *
      * @return Telemetry client
      */
-    public ITelemetryClient getTelemetryClient() {
+    public TelemetryClient getTelemetryClient() {
         return this.telemetryClient;
     }
 
