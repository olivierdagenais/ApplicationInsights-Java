--- conflicted
+++ resolved
@@ -1,10 +1,6 @@
 package com.microsoft.applicationinsights.logging.common;
 
-<<<<<<< HEAD
 import com.microsoft.applicationinsights.channel.TelemetryClient;
-=======
-import com.microsoft.applicationinsights.ITelemetryClient;
->>>>>>> f9e9c345
 
 public interface TelemetryClientProxy {
 
@@ -18,7 +14,7 @@
     /**
      * Gets the telemetry client.
      */
-    ITelemetryClient getTelemetryClient();
+    TelemetryClient getTelemetryClient();
 
     /**
      * Gets a value indicating whether the proxy has been initialized.
